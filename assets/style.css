--- conflicted
+++ resolved
@@ -896,12 +896,10 @@
 #beat-correction > span {
     margin-left: 5px;
 }
-<<<<<<< HEAD
 #accept-corrections > i, #revert-corrections > i {  /* check icon */
     color: #ffffff;
     font-size: 10.5pt;
     margin-right: 0.2em;
-=======
 #postprocess-option {
     display: inline-flex;
     align-items: center;
@@ -924,7 +922,6 @@
 #postprocess-data:disabled {
     background-color: #bababa;
     pointer-events: none;
->>>>>>> 649addc4
 }
 #open-beat-editor {
     width: auto;
