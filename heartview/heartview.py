from typing import Dict, List, Literal, Optional, Tuple, Union
from zipfile import ZipFile, ZipExtFile
from tqdm import tqdm
from scipy.signal import resample as scipy_resample
from plotly.subplots import make_subplots
from heartview.pipeline.ACC import compute_magnitude
from heartview.pipeline.SQA import Cardio, EDA
from heartview.pipeline.PPG import BeatDetectors
from heartview.pipeline.EDA import Filters as edaFilters
from heartview._plotting import *
import warnings
import plotly.graph_objects as go
import matplotlib.pyplot as plt
import pandas as pd
import numpy as np
import datetime as dt
import pyedflib

class Actiwave:
    """
    A class for convenient pre-processing of data from the Actiwave Cardio
    device.

    Parameters/Attributes
    ---------------------
    file : str
        The path of the Actiwave Cardio device file saved in European
        Data Format (.edf).
    """

    def __init__(self, file: str):
        """
        Initialize the Actiwave object.

        Parameters
        ----------
        file : str
            The path of the Actiwave Cardio device file saved in European
            Data Format (.edf).
        """
        if not file.endswith(('.edf', '.EDF')):
            raise ValueError(
                'Invalid file path. The `file` parameter must take a string '
                'value ending in \'.EDF\' or \'.edf\'.')
        else:
            self.file = file

    def preprocess(
        self,
        time_aligned: bool = False
    ) -> Union[tuple[pd.DataFrame, pd.DataFrame], pd.DataFrame]:
        """
        Pre-process electrocardiograph (ECG) and acceleration data from
        an Actiwave Cardio file.

        Parameters
        ----------
        time_aligned : bool, optional
            Whether to time-align ECG and acceleration data based on the
            sampling rate of the ECG data; by default, False.

        Returns
        -------
        tuple or pandas.DataFrame
            If `time_aligned` is False, returns a tuple (`ecg`, `acc`),
            where `ecg` is a DataFrame containing the pre-processed ECG data
            and `acc` is a DataFrame containing the pre-processed X-, Y-, and
            Z-axis acceleration data. If `time_aligned` is True, returns a
            single DataFrame containing time-synced ECG and acceleration
            data according to the ECG data's timestamps.
        """
        f = pyedflib.EdfReader(self.file)
        start = dt.datetime.timestamp(f.getStartdatetime())
        end = start + f.getFileDuration()
        ecg, acc = pd.DataFrame(), pd.DataFrame()
        signal_labels = f.getSignalLabels()
        ecg_chn = [i for i in range(len(signal_labels))
                   if 'ECG' in signal_labels[i]]
        acc_chn = [i for i in range(len(signal_labels))
                   if 'X' in signal_labels[i]
                   or 'Y' in signal_labels[i]
                   or 'Z' in signal_labels[i]]
        acc_sig = dict(zip(['X', 'Y', 'Z'], acc_chn))
        ecg_fs = f.getSampleFrequency(ecg_chn[0])
        acc_fs = f.getSampleFrequency(acc_chn[0])

        # Get ECG data
        ecg['Timestamp'] = np.arange(start, end, (1 / ecg_fs))
        ecg['ECG'] = pd.Series(f.readSignal(ecg_chn[0]) / 1000)
        ecg['Timestamp'] = ecg['Timestamp'].apply(
            lambda t: dt.datetime.utcfromtimestamp(t))

        # Get ACC data
        acc['Timestamp'] = np.arange(start, end, (1 / acc_fs))
        for k, v in acc_sig.items():
            acc[k] = pd.Series(f.readSignal(v))
        acc['Magnitude'] = np.sqrt(acc[['X', 'Y', 'Z']].apply(
            lambda x: x ** 2).sum(axis = 1))
        acc['Timestamp'] = acc['Timestamp'].apply(
            lambda t: dt.datetime.utcfromtimestamp(t))
        f.close()

        if time_aligned:
            resampled = pd.DataFrame()
            for col in ['X', 'Y', 'Z']:
                rs = scipy_resample(acc[col], len(ecg))
                resampled = pd.concat(
                    [resampled, pd.Series(rs, name = col)], axis = 1)
            preprocessed = pd.concat([ecg, resampled], axis = 1)
            return preprocessed
        else:
            return ecg, acc

    def get_ecg_fs(self) -> float:
        """
        Get the sampling rate of ECG data from an Actiwave Cardio device.

        Returns
        -------
        fs : int, float
            The sampling rate of the ECG recording.
        """
        f = pyedflib.EdfReader(self.file)
        signal_labels = f.getSignalLabels()
        for chn in range(len(signal_labels)):
            if 'ECG' in signal_labels[chn]:
                ecg_chn = chn
        try:
            fs = f.getSampleFrequency(ecg_chn)
            return fs
        except NameError:
            raise NameError('No ECG channel found.')
        finally:
            f.close()

    def get_acc_fs(self) -> float:
        """
        Get the sampling rate of accelerometer data from an Actiwave Cardio
        device.

        Returns
        -------
        fs : int, float
            The sampling rate of the accelerometer recording.
        """
        f = pyedflib.EdfReader(self.file)
        signal_labels = f.getSignalLabels()
        for chn in range(len(signal_labels)):
            if 'X' in signal_labels[chn]:
                acc_chn = chn
        try:
            fs = f.getSampleFrequency(acc_chn)
            return fs
        except NameError:
            raise NameError('No ACC channels found.')
        finally:
            f.close()

# ==================== Empatica E4 Pre-Processing and SQA ====================
class Empatica:
    """
    A class to conveniently pre-process and assess quality of PPG and EDA data
    from Empatica E4 devices.

    Attributes
    ----------
    file : str
        The path of the Empatica archive file with a '.zip' extension.
    """

    class Data:
        """A class to store pre-processed data variables."""

        def __init__(self, **kwargs):
            for key, value in kwargs.items():
                setattr(self, key, value)

    def __init__(self, file: str):
        """
        Initialize the Empatica object.

        Parameters
        ----------
        file : str
            The path of the Empatica archive file with a '.zip' extension.
        """
        if not file.endswith(('.zip', '.ZIP')):
            raise ValueError(
                'Invalid file path. The `file` parameter must take a string '
                'value ending in \'.zip\' or \'.ZIP\'.')
        else:
            self.file = file

    def preprocess(self, time_aligned: bool = False) -> 'Empatica.Data':
        """
        Pre-process all data from the Empatica E4.

        Parameters
        ----------
        time_aligned : bool, optional
            Whether to time-align all data based on the signal with the
            highest sampling rate (i.e. blood volume pulse); by default,
            False.

        Returns
        -------
        data : Empatica.Data object
            An `Empatica.Data` object with the following attributes and
            corresponding pre-processed data:

            If `time_aligned` is False:
                acc : pandas.DataFrame
                    A DataFrame containing the pre-processed ACC data with
                    corresponding timestamps.
                bvp : pandas.DataFrame
                    A DataFrame containing the pre-processed BVP data with
                    corresponding timestamps.
                eda : pandas.DataFrame
                    A DataFrame containing the pre-processed EDA data with
                    corresponding timestamps.
                hr : pandas.DataFrame
                    A DataFrame containing the pre-processed HR data with
                    corresponding timestamps.
                ibi : pandas.DataFrame
                    A DataFrame containing the pre-processed IBI data with
                    corresponding timestamps and seconds elapsed since the
                    start time of the IBI recording.
                temp : pandas.DataFrame
                    A DataFrame containing the pre-processed temperature
                    data with corresponding timestamps.
                start_time : float
                    The Unix-formatted start time of the E4 recording.
                bvp_fs : float
                    The sampling rate of the BVP recording.
                eda_fs : float
                    The sampling rate of the EDA recording.

            If `time_aligned` is True:
                hrv : pandas.DataFrame
                    A DataFrame containing time-synced BVP, HR, IBI,
                    and acceleration data.
                eda : pandas.DataFrame
                    A DataFrame containing time-synced EDA, temperature,
                    and acceleration data.
                start_time : float
                    The Unix-formatted start time of the E4 recording.
                bvp_fs : float
                    The sampling rate of the BVP recording.
                eda_fs : float
                    The sampling rate of the EDA recording.

        Examples
        --------
        >>> from heartview import heartview
        >>> e4_archive = 'Sample_E4_Data.zip'
        >>> E4 = heartview.Empatica(e4_archive)
        >>> ALL_E4_DATA = E4.preprocess()
        """
        with ZipFile(self.file, 'r') as archive:
            e4_files = archive.namelist()
            for file in e4_files:
                if 'ACC' in file:
                    with archive.open(file) as acc_file:
                        acc_data = self.get_acc().acc
                if 'BVP' in file:
                    with archive.open(file) as bvp_file:
                        bvp_data = self.get_bvp().bvp
                        start_time = self.get_bvp().start
                        bvp_fs = self.get_bvp().fs
                if 'EDA' in file:
                    with archive.open(file) as eda_file:
                        eda_data = self.get_eda().eda
                        start_time = self.get_eda().start
                        eda_fs = self.get_eda().fs
                if 'HR' in file:
                    with archive.open(file) as hr_file:
                        hr_data = self.get_hr().hr
                if 'IBI' in file:
                    with archive.open(file) as ibi_file:
                        ibi_data = self.get_ibi().ibi
                if 'TEMP' in file:
                    with archive.open(file) as temp_file:
                        temp_data = self.get_temp().temp

        if time_aligned:
            # Merge IBI and HR values into BVP data frame
            full_hrv = pd.merge_asof(
                bvp_data, ibi_data.drop(['Seconds'], axis = 1),
                on = 'Timestamp', direction = 'nearest')
            full_hrv = pd.merge_asof(
                full_hrv, hr_data,
                on = 'Timestamp', direction = 'nearest')
            bvp_ts = bvp_data['Timestamp'].values
            ibi_ts = ibi_data['Timestamp'].values
            hr_ts = hr_data['Timestamp'].values
            ibi_insertion_points = np.searchsorted(bvp_ts, ibi_ts) - 1
            hr_insertion_points = np.searchsorted(bvp_ts, hr_ts)
            full_hrv.loc[~np.isin(np.arange(len(full_hrv)),
                                  ibi_insertion_points), 'IBI'] = np.nan
            full_hrv.loc[~np.isin(np.arange(len(full_hrv)),
                                  hr_insertion_points), 'HR'] = np.nan

            # Resample acceleration data to match BVP and EDA sampling rates
            acc_rs = pd.DataFrame()
            acc_cols = ['X', 'Y', 'Z', 'Magnitude']
            for ref_data in [bvp_data, eda_data]:
                acc_rs[acc_cols] = acc_data[acc_cols].apply(
                    lambda a: scipy_resample(a, len(ref_data)))
                if ref_data is bvp_data:
                    full_hrv = pd.merge(full_hrv, acc_rs,
                                        left_index = True, right_index = True)
                else:
                    full_eda = pd.merge(eda_data, temp_data,
                                        on = 'Timestamp', how = 'inner')
                    full_eda = pd.merge(full_eda, acc_rs,
                                        left_index = True, right_index = True)
            data = self.Data(**{'hrv': full_hrv,
                                'eda': full_eda,
                                'start': start_time,
                                'bvp_fs': bvp_fs,
                                'eda_fs': eda_fs})

        else:
            data = self.Data(**{'acc': acc_data,
                                'bvp': bvp_data,
                                'eda': eda_data,
                                'hr': hr_data,
                                'ibi': ibi_data,
                                'temp': temp_data,
                                'start': start_time,
                                'bvp_fs': bvp_fs,
                                'eda_fs': eda_fs})
        return data

    def get_acc(self) -> 'Empatica.Data':
        """
        Get the pre-processed acceleration data and its start time and
        sampling rate from the Empatica E4.

        Returns
        -------
        acc_data : Empatica.Data object
            An `Empatica.Data` object with the following attributes and
            corresponding accelerometer data variables:

            acc : pandas.DataFrame
                A DataFrame containing the pre-processed BVP data with
                corresponding timestamps.
            start : float
                The Unix-formatted start time of the BVP recording.
            fs : int
                The sampling rate of the BVP data.
        """
        with ZipFile(self.file, 'r') as archive:
            e4_files = archive.namelist()
            acc_file = None
            for file in e4_files:
                if 'ACC' in file:
                    acc_file = file
                    break
            if acc_file is None:
                raise ValueError('No "ACC.csv" file found.')
            with archive.open(file) as acc_file:
                acc, acc_start, acc_fs = self._get_e4_data(
                    acc_file, name = ['X', 'Y', 'Z'])
                acc = acc.apply(lambda x: (x / 64) * 9.81
                                if x.name != 'Timestamp' else x)
                acc['Magnitude'] = compute_magnitude(
                    acc['X'], acc['Y'], acc['Z'])
            acc_data = self.Data(**{'acc': acc,
                                    'start': acc_start,
                                    'fs': acc_fs})
            return acc_data

    def get_bvp(self) -> 'Empatica.Data':
        """
        Get the raw blood volume pulse (BVP) data and its start time and
        sampling rate from the Empatica E4.

        Returns
        -------
        bvp_data : Empatica.Data object
            An `Empatica.Data` object with the following attributes and
            corresponding BVP data variables:

            bvp : pandas.DataFrame
                A DataFrame containing the pre-processed BVP data with
                corresponding timestamps.
            start : float
                The Unix-formatted start time of the BVP recording.
            fs : int
                The sampling rate of the BVP data.
        """
        with ZipFile(self.file, 'r') as archive:
            e4_files = archive.namelist()
            bvp_file = None
            for file in e4_files:
                if 'BVP' in file:
                    bvp_file = file
                    break
            if bvp_file is None:
                raise ValueError('No "BVP.csv" file found.')
            with archive.open(bvp_file) as bvp_file:
                bvp, bvp_start, bvp_fs = self._get_e4_data(
                    bvp_file, name = 'BVP')
            bvp_data = self.Data(**{'bvp': bvp,
                                    'start': bvp_start,
                                    'fs': bvp_fs})
            return bvp_data

    def get_eda(self) -> 'Empatica.Data':
        """
        Get the raw electrodermal activity (EDA) data and its recording
        start time and sampling rate from the Empatica E4.

        Returns
        -------
        eda_data : Empatica.Data object
            An `Empatica.Data` object with the following attributes and
            corresponding EDA data variables:

            eda : pandas.DataFrame
                A DataFrame containing the pre-processed EDA data with
                corresponding timestamps.
            start : float
                The Unix-formatted start time of the EDA recording.
            fs : int
                The sampling rate of the EDA data.
        """
        with ZipFile(self.file, 'r') as archive:
            e4_files = archive.namelist()
            eda_file = None
            for file in e4_files:
                if 'EDA' in file:
                    eda_file = file
                    break
            if eda_file is None:
                raise ValueError('No "EDA.csv" file found.')
            with archive.open(eda_file) as eda_file:
                eda, eda_start, eda_fs = self._get_e4_data(
                    eda_file, name = 'EDA')
            eda_data = self.Data(**{'eda': eda,
                                    'start': eda_start,
                                    'fs': eda_fs})
            return eda_data

    def get_hr(self) -> 'Empatica.Data':
        """
        Get the pre-processed heart rate (HR) data, start time of the
        first HR measurement, and sampling rate from the Empatica E4.

        Returns
        -------
        hr_data : Empatica.Data object
            An `Empatica.Data` object with the following attributes and
            corresponding HR data variables:

            hr : pandas.DataFrame
                A DataFrame containing the pre-processed HR data with
                corresponding timestamps.
            start : float
                The Unix-formatted start time of the HR measurements.
            fs : int
                The sampling rate of the BVP data.
        """
        with ZipFile(self.file, 'r') as archive:
            e4_files = archive.namelist()
            hr_file = None
            for file in e4_files:
                if 'HR' in file:
                    hr_file = file
                    break
            if hr_file is None:
                raise ValueError('No "HR.csv" file found.')
            with archive.open(file) as hr_file:
                hr, hr_start, hr_fs = self._get_e4_data(
                    hr_file, name = 'HR')
            hr_data = self.Data(**{'hr': hr,
                                   'start': hr_start,
                                   'fs': hr_fs})
            return hr_data

    def get_ibi(self) -> 'Empatica.Data':
        """
        Get the pre-processed interbeat interval (IBI) data and the start
        time of the first interval from the Empatica E4.

        Returns
        -------
        ibi_data : Empatica.Data object
            An `Empatica.Data` object with the following attributes and
            corresponding IBI data variables:

            ibi : pandas.DataFrame
                A DataFrame containing the pre-processed IBI data with
                corresponding timestamps.
            start : int
                The Unix-formatted start time of the IBI data.
        """
        with ZipFile(self.file, 'r') as archive:
            e4_files = archive.namelist()
            ibi_file = None
            for file in e4_files:
                if 'IBI' in file:
                    ibi_file = file
                    break
            if ibi_file is None:
                raise ValueError('No "IBI.csv" file found.')
            with archive.open(file) as ibi_file:
                ibi = pd.read_csv(ibi_file, header = 0,
                                  names = ['Seconds', 'IBI'])
                ibi_file.seek(0)
                ibi_start = self._get_e4_start_time(ibi_file)
                ibi['IBI'] *= 1000
                ibi.insert(
                    0, 'Timestamp', (ibi['Seconds'] + ibi_start).apply(
                        lambda t: dt.datetime.utcfromtimestamp(t)))
            ibi_data = self.Data(**{'ibi': ibi, 'start': ibi_start})
            return ibi_data

    def get_temp(self) -> 'Empatica.Data':
        """
        Get the raw skin temperature data and its recording start time and
        sampling rate from the Empatica E4.

        Returns
        -------
        temp_data : Empatica.Data object
            An `Empatica.Data` object with the following attributes and
            corresponding temperature data variables:

            temp : pandas.DataFrame
                A DataFrame containing the pre-processed temperature data with
                corresponding timestamps.
            start : float
                The Unix-formatted start time of the temperature recording.
            fs : int
                The sampling rate of the temperature data.
        """
        with ZipFile(self.file, 'r') as archive:
            e4_files = archive.namelist()
            temp_file = None
            for file in e4_files:
                if 'TEMP' in file:
                    temp_file = file
                    break
            if temp_file is None:
                raise ValueError('No "TEMP.csv" file found.')
            with archive.open(temp_file) as temp_file:
                temp, temp_start, temp_fs = self._get_e4_data(
                    temp_file, name = 'Temp')
            temp_data = self.Data(**{'temp': temp,
                                     'start': temp_start,
                                     'fs': temp_fs})
            return temp_data

    def get_e4_beats(
        self,
        bvp_data: pd.DataFrame,
        ibi_data: pd.DataFrame,
        start_time: int,
        show_progress: bool = True
    ) -> list[int]:
        """
        Get locations of beats from Empatica E4 interbeat interval (IBI)
        data relative to its blood volume pulse (BVP) data.

        Parameters
        ----------
        bvp_data : pandas.DataFrame
            A DataFrame containing the Empatica E4 BVP data, outputted from
            `Empatica.preprocess()`.
        ibi_data : pandas.DataFrame
            A DataFrame containing the Empatica E4 IBI data, outputted from
            `Empatica.preprocess()`.
        start_time : int
            The Unix timestamp of the recording start time.
        show_progress : bool, optional
            Whether to display a progress bar while the function runs; by
            default, True.

        Returns
        -------
        e4_beats : list
            A list containing the indices of beats extracted from IBI data of
            the Empatica E4.
        """
        ibi = ibi_data.copy()
        bvp = bvp_data.copy()
        ibi['Unix'] = ibi['Seconds'] + start_time
        ibi['Timestamp'] = ibi['Unix'].apply(
            lambda t: dt.datetime.utcfromtimestamp(t))
        bvp['Timestamp'] = pd.to_datetime(bvp['Timestamp'])
        e4_beats = []
        for t in tqdm(ibi['Timestamp'], disable = not show_progress):
            time_diff = np.abs(bvp['Timestamp'] - t)
            closest_ix = time_diff.idxmin()
            e4_beats.append(closest_ix)
        return e4_beats

    def compute_sqa(
        self,
        kind: str,
        seg_size: int = 60,
        initial_hr: Union[int, float, Literal['auto']] = 'auto',
        min_hr: int = 40,
        min_eda: float = 0.05,
        max_eda: float = 40.0,
        rolling_window: int = None,
        rolling_step: int = 15,
        show_progress: bool = True
    ) -> pd.DataFrame:
        """
        Compute signal quality assessment metrics (SQA) for PPG and/or EDA
        data from Empatica E4 devices.

        Parameters
        ----------
        kind : str
            The kind of data whose SQA to compute. This value must be a string
            variation of 'all', 'eda', or 'ppg'.
        seg_size : int
            The segment size in seconds; by default, 60.
        initial_hr : int, float, or 'auto', optional
            The heart rate value for the first interbeat interval (IBI) to be
            validated against; by default, 'auto' for automatic calculation
            using the mean heart rate value obtained from six consecutive
            IBIs with the smallest average successive difference.
        min_hr : int, float
            The minimum acceptable heart rate against which the number of
            beats in the last partial segment will be compared; by default, 40.
        min_eda : float, optional
            The minimum acceptable value for EDA data in microsiemens; by
            default, 0.05 uS.
        max_eda : float, optional
            The maximum acceptable value for EDA data in microsiemens; by
            default, 40 uS.
        rolling_window : int, optional
            The size, in seconds, of the sliding window across which to
            compute the SQA metrics; by default, None.
        rolling_step : int, optional
            The step size, in seconds, of the sliding windows; by default, 15.
        show_progress : bool, optional
            Whether to display a progress bar while the function runs; by
            default, True.

        Returns
        -------
        metrics : pandas.DataFrame
            A DataFrame with all computed SQA metrics per segment.

        Notes
        -----
        If a value is given in the `rolling_window` parameter, the rolling
        window approach will override the segmented approach, ignoring any
        `seg_size` value.
        """

        if kind.lower() not in ('all', 'eda', 'ppg'):
            raise ValueError('The `kind` parameter must take a string value '
                             '\'all\', \'eda\', or \'ppg\'.')
        else:
            if kind == 'all':
                kind = ('eda', 'ppg')

            ppg_metrics, eda_metrics = None, None

            if 'ppg' in kind:
                bvp = self.get_bvp().bvp
                bvp_start = self.get_bvp().start
                fs = self.get_bvp().fs
                ibi = self.get_ibi().ibi
                ppg_beats = BeatDetectors(fs, False).adaptive_threshold(
                    bvp['BVP'])
                sqa = Cardio(fs)
                artifact_beats = sqa.identify_artifacts(
                    ppg_beats, 'both', initial_hr, 6, 5, 1)
                ppg_metrics = sqa.compute_metrics(
                    bvp, ppg_beats, artifact_beats, 'Timestamp', seg_size,
                    min_hr, rolling_window, rolling_step, show_progress)
            if 'eda' in kind:
                eda = self.get_eda().eda
                eda_start = self.get_eda().start
                fs = self.get_eda().fs
                eda['EDA'] = edaFilters(fs).gaussian(
                    eda['EDA'], window = int(0.5 * fs))
                temp = self.get_temp().temp
                sqa = EDA(fs, eda_min = min_eda, eda_max = max_eda)
                eda_metrics = sqa.compute_metrics(
                    eda['EDA'], temp['Temp'], eda['Timestamp'],
                    preprocessed = True, seg_size = 60,
                    rolling_window = rolling_window,
                    rolling_step = rolling_step)
        if ppg_metrics is not None and eda_metrics is not None:
            return ppg_metrics, eda_metrics
        else:
            if ppg_metrics is not None:
                return ppg_metrics
            if eda_metrics is not None:
                return eda_metrics

    def plot_signals(
        self,
        segment: int = 1,
        seg_size: int = 60,
        interactive: bool = True
    ) -> go.Figure:
        """
        Display a plot of a segment of signals recorded with the Empatica E4
        device.

        Parameters
        ----------
        segment : int, optional
            The number of the position of the segment to plot; by default, 1.
        seg_size : int, optional
            The segment size in seconds; by default, 60.
        interactive : bool, optional
            Whether to plot an interactive visualization; by default, True.

        Returns
        -------
        fig : plotly.graph_objects.Figure or None
            If `interactive` is True, displays and returns an interactive
            Plotly figure containing the plotted signals. If `interactive`
            is False, displays a static figure and returns None.
        """
        data = self.preprocess()
        dtypes = ('acc', 'bvp', 'eda', 'temp')
        if interactive:
            fig = make_subplots(
                rows = 4, cols = 1,
                shared_xaxes = True,
                vertical_spacing = 0.02,
                row_heights = [0.2, 0.3, 0.3, 0.2])
            for n in range(len(dtypes)):
                if dtypes[n] in ('acc', 'bvp'):
                    fs = data.bvp_fs
                    seg_start = int((segment - 1) * fs * seg_size)
                    seg_end = seg_start + int(fs * seg_size)
                    signal_name = 'ACC' if dtypes[n] == 'acc' else 'BVP'
                    color = 'forestgreen' if dtypes[n] == 'acc' else '#3562bd'
                    ylabel = 'm/s²' if dtypes[n] == 'acc' else ''
                    if dtypes[n] == 'acc':
                        x = data.acc['Timestamp'].iloc[seg_start:seg_end]
                        y = data.acc['Magnitude'].iloc[seg_start:seg_end]
                    else:
                        x = data.bvp['Timestamp'].iloc[seg_start:seg_end]
                        y = data.bvp['BVP'].iloc[seg_start:seg_end]
                else:
                    fs = data.eda_fs
                    seg_start = int((segment - 1) * fs * seg_size)
                    seg_end = seg_start + int(fs * seg_size)
                    signal_name = 'EDA' if dtypes[n] == 'eda' else 'Temperature'
                    color = '#43c9de' if dtypes[n] == 'eda' else '#8b3ac9'
                    ylabel = 'uS' if dtypes[n] == 'eda' else '°C'
                    if dtypes[n] == 'eda':
                        x = data.eda['Timestamp'].iloc[seg_start:seg_end]
                        y = data.eda['EDA'].iloc[seg_start:seg_end]
                    else:
                        x = data.temp['Timestamp'].iloc[seg_start:seg_end]
                        y = data.temp['Temp'].iloc[seg_start:seg_end]
                fig.add_trace(
                    go.Scatter(
                        x = x, y = y,
                        name = signal_name,
                        line = dict(color = color, width = 1.5),
                        hovertemplate = f'<b>{signal_name}</b>: %{{y:.2f}} '
                                        f'{ylabel}<extra></extra>'),
                    row = n+1, col = 1)
                fig.update_yaxes(
                    title_text = ylabel,
                    row = 1, col = 1,
                    showgrid = True,
                    gridwidth = 0.5,
                    gridcolor = 'lightgrey',
                    griddash = 'dot',
                    tickcolor = 'grey',
                    linecolor = 'grey')
            fig.show()
            return fig
        else:
            fig, axs = plt.subplots(4, 1, figsize = (10, 8))
            for n in range(len(dtypes)):
                fs = data.eda_fs
                seg_start = int((segment - 1) * fs * seg_size)
                seg_end = seg_start + int(fs * seg_size)
                if dtypes[n] in ('acc', 'bvp'):
                    signal_name = 'ACC' if dtypes[n] == 'acc' else 'BVP'
                    color = 'forestgreen' if dtypes[n] == 'acc' else '#3562bd'
                    ylabel = 'm/s²' if dtypes[n] == 'acc' else 'BVP'
                    if dtypes[n] == 'acc':
                        x = data.acc['Timestamp'].iloc[seg_start:seg_end]
                        y = data.acc['Magnitude'].iloc[seg_start:seg_end]
                    else:
                        x = data.bvp['Timestamp'].iloc[seg_start:seg_end]
                        y = data.bvp['BVP'].iloc[seg_start:seg_end]
                else:
                    signal_name = 'EDA' if dtypes[n] == 'eda' else 'Temperature'
                    color = '#43c9de' if dtypes[n] == 'eda' else '#8b3ac9'
                    ylabel = 'uS' if dtypes[n] == 'eda' else '°C'
                    if dtypes[n] == 'eda':
                        x = data.eda['Timestamp'].iloc[seg_start:seg_end]
                        y = data.eda['EDA'].iloc[seg_start:seg_end]
                    else:
                        x = data.temp['Timestamp'].iloc[seg_start:seg_end]
                        y = data.temp['Temp'].iloc[seg_start:seg_end]
                for ax in axs:
                    ax.plot(x, y, label = signal_name, color = color, lw = 1.2)
                    ax.set_xlabel('Timestamp')
                    ax.set_ylabel(ylabel)
                    ax.legend(frameon = False)
            plt.tight_layout()
            plt.show()
            return fig, axs

    def _get_e4_data(self, file, name):
        """Extract data from an Empatica E4 file."""
        if not isinstance(name, list) and not isinstance(name, str):
            raise ValueError('The `name` parameter must take either a string '
                             'or a list of strings.')
        else:
            if isinstance(name, list):
                col_name = name
            else:
                col_name = [name]
        data = pd.read_csv(file, header = 1, names = col_name)
        if isinstance(file, str):
            fs = self._get_e4_fs(file)
            start_time = self._get_e4_start_time(file)
        else:
            if hasattr(file, 'seek'):
                file.seek(0)
                fs = self._get_e4_fs(file)
                file.seek(0)
                start_time = self._get_e4_start_time(file)
        timestamps = pd.date_range(
            start = pd.to_datetime(start_time, unit = 's'),
            periods = len(data), freq = f'{1 / fs}s')
        timestamps = pd.Series(timestamps, name = 'Timestamp')
        data = pd.merge(timestamps, data,
                        left_index = True, right_index = True)
        return data, start_time, fs

    def _get_e4_fs(self, file):
        """Get the sampling rate from an Empatica E4 file."""
        contents = pd.read_csv(file, header = None, nrows = 2, usecols = [0])
        fs = contents.iloc[1].item()
        return fs

    def _get_e4_start_time(self, file):
        """Get the Unix-formatted start time of an Empatica E4 recording."""
        contents = pd.read_csv(file, header = None, nrows = 2, usecols = [0])
        if type(file) is ZipExtFile:
            if 'IBI' in file.name:
                start = contents.loc[0, 0]
            else:
                start = contents.iloc[0].item()
        else:
            if file.endswith('IBI.csv'):
                start = contents.loc[0, 0]
            else:
                start = contents.iloc[0].item()
        return start

# ======================== Other Data Pre-Processing =========================
def get_duration(
    data: Union[pd.DataFrame, pd.Series, np.ndarray],
    fs: int,
    unit: str = 'sec'
) -> float:
    """
    Get the duration of a signal.

    Parameters
    ----------
    data : array-like
        An array or DataFrame containing the signal.
    fs : int
        The sampling rate of the data.
    unit : str
        The unit in which the duration should be calculated; by default,
        in seconds (`sec`).

    Returns
    -------
    dur : float
        The duration of the signal in the requested unit.
    """

    dur = len(data) / fs
    if unit not in ['sec', 's', 'min', 'm', 'hour', 'h']:
        raise ValueError('The `unit` parameter must take \'sec\', \'min\', '
                         'or \'hour\'.')
    else:
        if unit in ('min', 'm'):
            return round((dur / 60), 2)
        if unit == ('hour', 'h'):
            return round(((dur / 60) / 60), 2)
    return round(dur, 2)

def segment_data(
    data: pd.DataFrame,
    fs: int,
    seg_size: int
) -> pd.DataFrame:
    """
    Segment data into specific window sizes.

    Parameters
    ----------
    data : pandas.DataFrame
        The DataFrame containing the data to be segmented.
    fs : int
        The sampling rate of the data.
    seg_size : int
        The window size, in seconds, into which the data should be
        segmented.

    Returns
    -------
    df : pandas.DataFrame
        The original DataFrame with data segmented with labels in a
        'Segment' column.
    """
    df = data.copy()
    df.insert(0, 'Segment', 0)
    segment = 1
    for n in range(0, len(df), int(seg_size * fs)):
        df.loc[n:(n + int(seg_size * fs)), 'Segment'] = segment
        segment += 1
    return df

def compute_ibis(
    data: pd.DataFrame,
    fs: int,
    beats_ix: np.ndarray,
    ts_col: Optional[str] = None
) -> pd.DataFrame:
    """
    Compute interbeat intervals from beat locations in electrocardiograph
     (ECG) or photoplethysmograph (PPG) data.

    Parameters
    ----------
    data : pandas.DataFrame
        The DataFrame containing the pre-processed ECG/PPG data.
    fs : int
        The sampling rate of the ECG/PPG data.
    beats_ix : array_like
        An array of indices corresponding to beat occurrences.
    ts_col : str
        The name of the column in `data` containing timestamp values; by
        default, None.

    Returns
    -------
    ibi : pandas.DataFrame
        A DataFrame containing timestamps and IBI values.
    """

    df = data.copy()
    ibis = (np.diff(beats_ix) / fs) * 1000
    if ts_col is not None:
        ibi = df[[ts_col]].copy()
    else:
        ibi = pd.DataFrame({'Sample': np.arange(len(df)) + 1})
    for n, ix in enumerate(beats_ix[1:]):
        ibi.loc[ix, 'IBI'] = ibis[n]
    return ibi

<<<<<<< HEAD
def plot_cardio_signals(signal, fs, ibi, signal_type, x = 'Timestamp',
                        y = 'Filtered', ibi_corrected = None, acc = None, seg_num = 1,
                        seg_size = 60, title = None, overlay_corrected = False):
=======
SignalType = Literal['ECG', 'PPG', 'BVP', 'EDA', 'HR', 'RESP', 'TEMP']
def plot_signal(
    *,
    signal: pd.DataFrame,
    signal_type: Union[SignalType, List[SignalType]],
    axes: Tuple[str, Union[str, List[str]]],
    fs: int,
    peaks_map: Optional[Dict[str, Union[str, str]]] = None,
    peaks_label: Optional[str] = None,
    peaks_color: Optional[str] = None,
    artifacts_map: Optional[Dict[str, Union[str, str]]] = None,
    edits_map: Optional[Dict[str, Union[str, str]]] = None,
    acc: Optional[pd.DataFrame] = None,
    ibi: Optional[pd.DataFrame] = None,
    seg_number: Optional[int] = 1,
    seg_size: Optional[int] = 60,
    n_segments: Optional[int] = 1,
    fig_title: Optional[str] = None,
    fig_height: Optional[int] = 450
) -> go.Figure:
>>>>>>> 649addc4
    """
    Create a Plotly figure with primary and optional secondary physiological
    signals, including optional peaks and artifact markers.

    Parameters
    ----------
    signal : pandas.DataFrame
        A DataFrame containing the primary signal data to plot.
    signal_type : str or list of str
        The name(s) of the primary signal type(s) to plot. Possible values
        include 'ECG', 'PPG', 'BVP', 'EDA', 'HR', 'RESP', and 'TEMP'.
    axes : tuple of (str, str or list of str)
        A tuple of column names for the x- and y-axis signal(s) in
        `signal`.
    fs : int
        The sampling rate (Hz) of the signal data.
    peaks_map : dict of {str: str}, optional
        A dictionary mapping a signal type to the name of a column in `signal`
        containing binary (0/1) peak annotations; by default, None (i.e.,
        no peaks are plotted). Example: `{'ECG': 'Beat'}` will plot beat
        markers from the 'Beat' column on the ECG subplot.
    peaks_label : str, optional
        A label for the peak annotations on the signal subplot.
    peaks_color : str, optional
        A color for the peak annotations on the signal subplot.
    artifacts_map : dict of {str: str}, optional
        A dictionary mapping a signal type to the name of a column in `signal`
        containing binary (0/1) artifact annotations; by default, None (i.e.,
        no artifacts are plotted). Example: `{'ECG': 'Artifact'}` will plot
        artifact markers from the 'Artifact' column on the ECG subplot.
    edits_map : dict of {str: str}, optional
        A dictionary mapping a signal type to one or more edit types and
        their corresponding binary (0/1) annotation columns in `signal`; by
        default, None (i.e., no edits are plotted). Format:
        {signal_type: {edit_label: column_name, ...}}. For example:
        {'ECG': {'Added': 'Added Beat',
                 'Deleted': 'Deleted Beat',
                 'Unusable': 'Unusable'}}.
    acc : pandas.DataFrame, optional
        DataFrame containing accelerometer data. If present, plotted
        as a secondary signal in the first subplot. Must contain
        'Magnitude' or another numeric column.
    ibi : pandas.DataFrame, optional
        DataFrame containing inter-beat interval (IBI) data. If present,
        plotted as a secondary signal in the last subplot. Must contain
        'IBI' or another numeric column.
    seg_number : int, optional
        The positional number of the segment to plot; by default, 1 (first
        segment).
    seg_size : int, optional
        The length of each segment in seconds; by default, 60.
    n_segments : int, optional
        The number of consecutive segments to plot starting from
        `seg_number`; by default, 1.
    fig_title : str, optional
        The title of the figure.
    fig_height : int, optional
        The height of the Plotly figure in pixels; by default, 450.

    Returns
    -------
    fig : go.Figure
        The Plotly figure containing the plotted signals.

    Examples
    --------
    >>> from heartview import heartview
    >>> # data has columns: 'Timestamp', 'II', 'GSR', 'Beat', 'SCR', 'Artifact'
    >>> fig = heartview.plot_signal(
    >>>     signal = data,
    >>>     signal_type = ['ECG', 'EDA'],
    >>>     axes = ('Timestamp', ['II', 'GSR']),
    >>>     fs = 256,
    >>>     peaks_map = {'ECG': 'Beat', 'EDA', 'SCR'},
    >>>     artifacts_map = {'ECG': 'Artifact'},
    >>>     acc = acc_data,
    >>>     ibi = ibi_data)
    >>> fig.show()
    """

<<<<<<< HEAD
    if overlay_corrected and 'Corrected' not in signal.columns:
        raise NotImplementedError('To overlay corrected beats, beat correction must be performed first.')

    seg_start = int((seg_num - 1) * seg_size * fs)
    seg_end = int(seg_start + (fs * seg_size))
    for df in [signal, ibi]:
        df[x] = pd.to_datetime(df[x])
    signal_segment = signal.iloc[seg_start:seg_end]
    ibi_segment = ibi.iloc[seg_start:seg_end].dropna()
    if ibi_corrected is not None:
        ibi_corrected_segment = ibi_corrected.iloc[seg_start:seg_end].dropna()

    x_array = signal_segment[x]
    if not pd.api.types.is_datetime64_any_dtype(x_array):
        artifact_hover = '<b>Potential Artifact</b> <extra></extra>'
        beat_hover = '<b>Beat</b> <extra></extra>'
    else:
        artifact_hover = '<b>Potential Artifact</b>: %{x|%H:%M:%S.%3f} ' \
                         '<extra></extra>'
        beat_hover = '<b>Beat</b>: %{x|%H:%M:%S.%3f} <extra></extra>'
    if signal_type == 'PPG' or signal_type == 'BVP':
        y_axis = 'bvp'
    else:
        y_axis = 'mV'
=======
    # Validate axes
    ax_x, ax_y = axes[0], axes[1]
    ax_y = ax_y if isinstance(ax_y, list) else [ax_y]
    if ax_x not in signal.columns:
        raise KeyError(f'{ax_x} not found in `signal` columns.')
    for y in ax_y:
        if y not in signal.columns:
            raise KeyError(f'{y} not found in `signal` columns.')

    # Validate peaks map keys
    if peaks_map is not None:
        for sig, col in peaks_map.items():
            if sig not in signal_type:
                raise KeyError(
                    f"'{sig}' in `peaks_map` not found in `signal_type`.")

    def __row_params(
        n_primary: int = 1,
        has_acc: bool = False,
        has_ibi: bool = True,
        primary_total: float = 0.6,
        secondary_total_each: float = 0.2
    ) -> list[float]:
        """Set row_ids and row_heights for subplots with at least one primary
        signal and optional secondary signals."""
        row_heights: list[float] = []

        # Add subplot row for acceleration signal, if any
        if has_acc:
            row_heights.append(secondary_total_each)

        # Add middle subplot row(s) for primary signal(s)
        if n_primary > 0:
            primary_each = primary_total / n_primary
            row_heights.extend([primary_each] * n_primary)

        # Add last subplot row for IBI signal, if any
        if has_ibi:
            row_heights.append(secondary_total_each)

        row_ids = list(range(1, len(row_heights) + 1))
        return row_heights, row_ids

    # Count and extract secondary signals
    has_acc, has_ibi = False, False
    n_secondary = 0
    if acc is not None:
        has_acc = True
        n_secondary += 1
        if 'Magnitude' not in acc.columns:
            num_cols = acc.select_dtypes(
                include = 'number').columns.tolist()
            acc_col = num_cols[0]
            warnings.warn(f"'Magnitude' not found in `acc` columns. Using "
                          f"{acc_col} instead.")
        else:
            acc_col = 'Magnitude'
    if ibi is not None:
        has_ibi = True
        n_secondary += 1
        ibi_col = 'IBI'
        if ibi_col not in ibi.columns:
            num_cols = ibi.select_dtypes(
                include = 'number').columns.tolist()
            ibi_col = num_cols[0] if num_cols else None
            warnings.warn(f"'IBI' not found in `ibi` columns. Using "
                          f"{ibi_col} instead.")

    # Segment data
    seg_len = int(seg_size * fs)
    seg_start = int((seg_number - 1) * seg_len)
    seg_end = seg_start + int(n_segments * seg_len)
    sig_seg = signal.iloc[seg_start:seg_end].copy()

    # Create a subplot for each signal type(s)
    signal_type = signal_type if isinstance(signal_type, list) else [signal_type]
    n_primary = len(signal_type)
    row_heights, row_ids = __row_params(n_primary, has_acc, has_ibi)
    fig = make_subplots(
        rows = n_primary + n_secondary, cols = 1,
        shared_xaxes = True, vertical_spacing = 0.02,
        row_heights = row_heights,
    )
>>>>>>> 649addc4

    # Plot ACC signal in the first subplot if provided
    start_row = 1
    if acc is not None:
<<<<<<< HEAD
        fig = make_subplots(rows = 3, cols = 1,
                            shared_xaxes = True,
                            vertical_spacing = 0.02,
                            row_heights = [0.25, 0.50, 0.25])

        # ACC subplot
        acc = scipy_resample(acc['Magnitude'], len(signal))
        acc_segment = acc[seg_start:seg_end]
        fig.add_trace(
            go.Scatter(
                x = x_array,
                y = acc_segment,
                name = 'ACC',
                line = dict(color = 'forestgreen', width = 1.5),
                hovertemplate = '<b>ACC</b>: %{y:.2f} m/s² <extra></extra>'),
            row = 1, col = 1)
        fig.update_yaxes(
            title_text = 'm/s²',
            title_standoff = 5,
            row = 1, col = 1,
            showgrid = True,
            gridwidth = 0.5,
            gridcolor = 'lightgrey',
            griddash = 'dot',
            tickcolor = 'grey',
            linecolor = 'grey')

        # ECG/PPG subplot
        fig.add_trace(
            go.Scatter(
                x = x_array,
                y = signal_segment[y],
                name = signal_type,
                showlegend = True,
                line = dict(color = '#3562bd', width = 1.5),
                hovertemplate = f'<b>{signal_type}:</b> %{{y:.2f}} {y_axis} '
                                f'<extra></extra>'),
            row = 2, col = 1)
        fig.update_yaxes(
            title_text = y_axis,
            title_standoff = 5,
            row = 2, col = 1,
            showgrid = True,
            gridwidth = 0.5,
            gridcolor = 'lightgrey',
            griddash = 'dot',
            tickcolor = 'grey',
            linecolor = 'grey')

        # IBI subplot
        fig.add_trace(
            go.Scatter(
                x = ibi_segment[x],
                y = ibi_segment['IBI'],
                name = 'IBI',
                line = dict(color = '#eb4034', width = 1.5),
                hovertemplate = '<b>IBI</b>: %{y:.2f} ms <extra></extra>'),
            row = 3, col = 1)
        if ibi_corrected is not None:
            fig.add_trace(
                go.Scatter(
                    x = ibi_corrected_segment[x],
                    y = ibi_corrected_segment['IBI'],
                    name = 'Corrected IBI',
                    line = dict(color = 'rgba(34, 139, 33, 0.5)', width = 2.0),
                    hovertemplate = '<b>Corrected IBI</b>: %{y:.2f} ms <extra></extra>'),
                row = 3, col = 1)
        fig.update_yaxes(
            title_text = 'ms',
            row = 3, col = 1,
            title_standoff = 1,
            showgrid = True,
            gridwidth = 0.5,
            gridcolor = 'lightgrey',
            griddash = 'dot',
            tickcolor = 'grey',
            linecolor = 'grey')

        # Detected beats
        fig.add_trace(
            go.Scatter(
                x = signal_segment.loc[signal_segment.Beat == 1, x],
                y = signal_segment.loc[signal_segment.Beat == 1, y],
                name = 'Detected Beat',
                showlegend = True,
                mode = 'markers',
                marker = dict(color = '#f9c669', size = 6),
                hovertemplate = beat_hover),
            row = 2, col = 1)

        # Artifactual beats
=======
        if len(acc) != len(signal):
            warnings.warn('`acc` and `signal` have unmatched lengths. '
                          'Resampling `acc`.')
            acc_y = scipy_resample(acc[acc_col], len(signal))
        else:
            acc_y = acc[acc_col]
        acc_y_seg = acc_y[seg_start:seg_end].copy()
        fig = _acc_subplot(sig_seg[ax_x], acc_y_seg, fig)
        start_row = 2

    # Plot primary signals
    for i, stype in enumerate(signal_type):
        row_id = start_row + i
        unit = _DEFAULT_SIGNAL_PARAMS.get(stype, None)['unit']
        color = _DEFAULT_SIGNAL_PARAMS.get(stype, None)['color']
        has_peaks = (peaks_map is not None)
        has_artifacts = (artifacts_map is not None)
        has_edits = (edits_map is not None)
        if (has_edits and 'Unusable' in list(edits_map.values())[0].keys()
                and 'Unusable' in sig_seg.columns):
            sig_traces = dict(
                x = sig_seg[ax_x],
                y = sig_seg[ax_y[i]].where(sig_seg.Unusable != 1, np.nan)
                # x = sig_seg.loc[sig_seg.Unusable != 1, ax_x],
                # y = sig_seg.loc[sig_seg.Unusable != 1, ax_y[i]]
            )
        else:
            sig_traces = dict(x = sig_seg[ax_x], y = sig_seg[ax_y[i]])

>>>>>>> 649addc4
        fig.add_trace(
            go.Scatter(
                **sig_traces,
                mode = 'lines',
                connectgaps = False,
                line = dict(color = color),
                hovertemplate = f'%{{x}}<br>%{{y:.2f}} {unit}<extra></extra>',
                name = stype
            ),
            row = row_id, col = 1)

        # Plot peaks if provided
        if has_peaks:
            label = (
                peaks_label
                or _DEFAULT_SIGNAL_PARAMS.get(stype, {}).get('peak')
            )
            hover = f'<b>{label}</b><extra></extra>'
            peaks_col = peaks_map.get(stype, None)
            _peak_color = '#f9c669' if peaks_color is None else peaks_color
            fig.add_trace(
                go.Scatter(
                    x = sig_seg.loc[sig_seg[peaks_col] == 1, ax_x],
                    y = sig_seg.loc[sig_seg[peaks_col] == 1, ax_y[i]],
                    name = label,
                    mode = 'markers',
                    showlegend = True,
                    marker = dict(color = _peak_color, size = 8),
                    hovertemplate = hover
                ),
                row = row_id, col = 1
            )

<<<<<<< HEAD
        # Corrected beats
        if overlay_corrected:
            fig.add_trace(
                go.Scatter(
                    x = signal_segment.loc[signal_segment.Corrected == 1, x],
                    y = signal_segment.loc[signal_segment.Corrected == 1, y],
                    name = 'Corrected Beat',
                    showlegend = True,
                    mode = 'markers',
                    marker = dict(color='rgba(250, 250, 250, 0.0)', line = dict(color = 'forestgreen', width = 1.5), size = 7),
                    hovertemplate = beat_hover),
                row = 2, col = 1)

    else:
        fig = make_subplots(rows = 2, cols = 1,
                            shared_xaxes = True,
                            vertical_spacing = 0.02,
                            row_heights = [0.6, 0.4])
=======
        # Plot artifactual beats if provided
        if has_artifacts:
            artifacts_col = artifacts_map.get(stype, None)
            fig.add_trace(
                go.Scatter(
                    x = sig_seg.loc[sig_seg[artifacts_col] == 1, ax_x],
                    y = sig_seg.loc[sig_seg[artifacts_col] == 1, ax_y[i]],
                    name = 'Potential Artifact',
                    mode = 'markers',
                    showlegend = True,
                    marker = dict(color = 'red', size = 8),
                    hovertemplate = f'<b>Potential Artifact</b><extra></extra>'
                ),
                row = row_id, col = 1
            )
>>>>>>> 649addc4

        # Plot edits if provided
        if has_edits:
            edits_cfg = edits_map.get(stype, None)
            for edit_type, col in edits_cfg.items():
                if col not in sig_seg.columns:
                    continue
                style = _EDIT_STYLES.get(edit_type, None)
                hover_label = style['name']
                hover = f'<b>{hover_label}</b><extra></extra>'
                edit_mask = pd.to_numeric(
                    sig_seg[col], errors = 'coerce').eq(1)
                unus_mask = pd.to_numeric(
                    sig_seg['Unusable'], errors = 'coerce').eq(1) \
                    if 'Unusable' in sig_seg.columns \
                    else pd.Series(False, index = sig_seg.index)

                x_vals = sig_seg[ax_x]
                if col == 'Unusable':
                    # Draw a line only where Unusable == 1
                    y_vals = sig_seg[ax_y[i]].where(unus_mask, np.nan)
                    fig.add_trace(
                        go.Scatter(
                            x = x_vals, y = y_vals,
                            connectgaps = False,
                            showlegend = True,
                            hovertemplate = hover,
                            **style
                        ),
                        row = row_id, col = 1
                    )
                else:
                    mask = edit_mask & ~unus_mask
                    y_vals = sig_seg[ax_y[i]].where(mask, np.nan)
                    fig.add_trace(
                        go.Scatter(
                            x = x_vals, y = y_vals,
                            connectgaps = False,
                            showlegend = True,
                            hovertemplate = hover,
                            **style
                        ),
                        row = row_id, col = 1
                    )
                # fig.add_trace(
                #     go.Scatter(
                #         x = sig_seg.loc[sig_seg[col] == 1, ax_x],
                #         y = sig_seg.loc[sig_seg[col] == 1, ax_y[i]],
                #         showlegend = True,
                #         connectgaps = False,
                #         hovertemplate = hover,
                #         **style
                #     ),
                #     row = row_id, col = 1
                # )

        # Format primary signal subplot
        fig.update_yaxes(
            title_text = unit, title_standoff = 5,
            showgrid = True, gridwidth = 0.5, gridcolor = 'lightgrey',
            griddash = 'dot', tickcolor = 'grey', linecolor = 'grey',
            row = row_id, col = 1
        )

    # Plot IBI signal in the last subplot if provided
    if ibi is not None:
        if len(ibi) != len(signal):
            warnings.warn('`ibi` and `signal` have unmatched lengths. '
                          'Resampling `ibi`.')
            ibi_y = scipy_resample(ibi[ibi_col], len(signal))
        else:
            ibi_y = ibi[ibi_col]
        ibi_y_seg = ibi_y[seg_start:seg_end].copy()
        fig = _ibi_subplot(sig_seg[ax_x], ibi_y_seg, fig)

    # General figure formatting
    x_min, x_max = sig_seg[ax_x].min(), sig_seg[ax_x].max()
    fig.update_xaxes(
        tickfont = dict(size = 14),
        tickcolor = 'grey',
        linecolor = 'grey',
        range = [x_min, x_max]
    )
    fig.update_layout(
        height = fig_height,
        title_text = fig_title,
        template = 'simple_white',
        font = dict(family = 'Poppins', color = 'black'),
        legend = dict(font = dict(size = 16), orientation = 'h',
                      yanchor = 'bottom', y = 1.05,
                      xanchor = 'right', x = 1.0),
        annotations = [dict(
            text = ax_x, x = 0.5, y = -0.22, showarrow = False,
            xref = 'paper', yref = 'paper', font = dict(size = 16)
        )],
        margin = dict(l = 20, r = 20, t = 60, b = 70)
    )

    return fig

def write_beat_editor_file(
    data: pd.DataFrame,
    fs: int,
    signal_col: str,
    beats_col: str,
    ts_col: Optional[str] = None,
    filename: Optional[str] = None,
    batch: bool = False,
    verbose: bool = True
) -> None:
    """
    Create a JSON file for input to the Beat Editor.

    Parameters
    ----------
    data : pandas.DataFrame
        A DataFrame containing the cardiac data. Must contain at least
        the following columns:
          - Cardiac signal
          - Beat occurrences labeled as 1
        Optionally, `data` can include:
          - A timestamp column (specified by `ts_col`). If not provided,
            sample indices are used.
          - An "Artifact" column, where artifact occurrences are labeled as 1.
            This allows the Beat Editor to visualize artifactual beat
            locations.
    fs : int
        The sampling frequency of the signal.
    signal_col : str
        The name of the column in `data` containing the cardiac signal.
    beats_col : str
        The name of the column in `data` containing beat occurrences.
    ts_col : str, optional
        The name of the column in `data` containing the timestamps. If not
        provided, timestamps are assumed to correspond to the DataFrame index.
    filename : str, optional
        The name of the JSON file to write. If no filename is provided,
        the default filename 'heartview_edit.json' is used.
    batch : bool, optional
        Whether input data is from a batch; by default, `False`. If `True`,
        the JSON file is written to a 'beat-editor/data/batch' subdirectory.
    verbose : bool, optional
        If `True`, print a confirmation message after writing the JSON file.

    Returns
    -------
    None
    """
    from pathlib import Path

    df = data.copy()

    # Set the output JSON filename
    if filename is None:
        json_filename = 'heartview_edit.json'
    else:
        json_filename = filename + '_edit.json'

    # Check required columns
    required_cols = [('signal_col', signal_col), ('beats_col', beats_col)]
    if ts_col:
        required_cols.append(('ts_col', ts_col))
    for name, col in required_cols:
        if col not in df.columns:
            raise ValueError(f'`{name}` not found in input data.')

    # Check if there are any beats
    if df[beats_col].sum() == 0:
        warnings.warn('No beat occurrences found in input data.', UserWarning)

    # Convert timestamps to `datetime` if provided
    if ts_col is not None:
        df[ts_col] = pd.to_datetime(df[ts_col])
        df.rename(columns = {ts_col: 'Timestamp'}, inplace = True)
    else:
        if 'Sample' not in df.columns:
            df.insert(0, 'Sample', df.index + 1)

    # Add 'Segment' column if missing
    if 'Segment' not in df.columns:
        df.insert(0, 'Segment', (df.index // (fs * 60)) + 1)

    # Rename columns for Beat Editor formatting
    df.rename(columns = {signal_col: 'Signal', beats_col: 'Beat'},
              inplace = True)

    # Save to JSON
    root = Path(__file__).resolve().parents[1]
    if batch:
        data_dir = root / 'beat-editor' / 'data' / 'batch'
    else:
        data_dir = root / 'beat-editor' / 'data'
    data_dir.mkdir(parents = True, exist_ok = True)
    json_path = data_dir / json_filename
    df.to_json(json_path, orient = 'records', date_format = 'epoch',
               lines = False)
    if verbose:
        print(f'Beat Editor JSON file written to {json_path}')

def process_beat_edits(
    orig_data: pd.DataFrame,
    edits: pd.DataFrame
) -> pd.DataFrame:
    """
    Apply manual corrections from the Beat Editor output to original data.
    Edits are aligned either by sample index or timestamp, depending on the
    structure of `orig_data`.

    Parameters
    ----------
    orig_data : pandas.DataFrame
        A DataFrame containing the original cardiac data inputted to the Beat
        Editor. Must contain a 'Beat' column and either:
        - 'Timestamp' column (datetime), or
        - 'Sample' column (integer sample indices)
    edits : pandas.DataFrame
        A DataFrame of edit instructions parsed from a Beat Editor
        `_edited.json` file.  Must contain:
        - 'editType': one of 'ADD', 'DELETE', or 'UNUSABLE'
        - either 'x' (edit location) or 'from' (start of unusable segment,
          with 'to' as the end), in the same time or sample units as
          `orig_data`

    Returns
    -------
    processed : pandas.DataFrame
        A copy of `orig_data` with the following additional columns:
        - 'Edited': 1 where all final beats are, otherwise NaN
        - 'Deleted Beat': 1 where beats were deleted, otherwise NaN
        - 'Added Beat': 1 where beats were added, otherwise NaN
        - 'Unusable': 1 where segments are marked unusable, otherwise NaN
    """

    # Validate edits input
    if not {'editType'}.issubset(edits.columns):
        raise ValueError("`edits` must include columns 'editType'.")

    processed = orig_data.copy()
    processed['Edited'] = processed['Beat'].values
    beat_edits = pd.DataFrame()
    unusable_edits = pd.DataFrame()
    if 'x' in edits.columns:
        beat_edits = edits[['x', 'editType']].dropna(subset = ['x']).copy()
    if {'from', 'to'}.issubset(edits.columns):
        unusable_edits = edits.dropna(subset = ['from', 'to']).copy()

    # Map by timestamp
    has_ts = 'Timestamp' in processed.columns
    if has_ts:
        # Convert all timestamps to datetime format
        if not np.issubdtype(processed['Timestamp'].dtype, np.datetime64):
            processed['Timestamp'] = pd.to_datetime(processed['Timestamp'],
                                                    errors = 'coerce')

        # Map timestamps of edited beats to nearest timestamp
        if not beat_edits.empty:
            beat_edits['Timestamp'] = pd.to_datetime(
                beat_edits['x'], unit = 'ms', errors = 'coerce')

            # Map edited timestamps to their nearest timestamps
            left = processed.sort_values('Timestamp')
            right = beat_edits.sort_values(['Timestamp']).drop_duplicates(
                subset = ['Timestamp'], keep = 'last').reset_index(drop = True)
            processed = pd.merge_asof(
                left, right, on = 'Timestamp', direction = 'nearest',
                tolerance = pd.Timedelta(milliseconds = 2))

        # Record 'Unusable' portions
        if not unusable_edits.empty:
            ft = unusable_edits.copy()[['from', 'to']].copy()
            ft['from_ts'] = pd.to_datetime(
                ft['from'], unit = 'ms', errors = 'coerce')
            ft['to_ts'] = pd.to_datetime(
                ft['to'], unit = 'ms', errors = 'coerce')

            if not ft.empty:
                ts = processed['Timestamp'].to_numpy()
                sorter = np.argsort(ts)
                ts_sorted = ts[sorter]

                def __nearest_idx(arr_sorted, arr_sorter, query_ts):
                    pos = np.searchsorted(arr_sorted, query_ts, side = 'left')
                    left = np.clip(pos - 1, 0, len(arr_sorted) - 1)
                    right = np.clip(pos, 0, len(arr_sorted) - 1)
                    ld = np.abs(arr_sorted[left] - query_ts)
                    rd = np.abs(arr_sorted[right] - query_ts)
                    pick = np.where(rd < ld, right, left)
                    return arr_sorter[pick]

                start_ix = __nearest_idx(
                    ts_sorted, sorter, ft['from_ts'].to_numpy())
                end_ix = __nearest_idx(
                    ts_sorted, sorter, ft['to_ts'].to_numpy())

                for s, e in zip(start_ix, end_ix):
                    if s > e:
                        s, e = e, s
                    processed.loc[s:e, 'Unusable'] = 1

    # Map by sample number
    else:
        # Convert all sample values to numeric type
        processed['Sample'] = pd.to_numeric(
            processed['Sample'], errors = 'coerce')
        processed['Sample'] = processed['Sample'].astype('int64')

        if not beat_edits.empty:
            beat_edits = beat_edits[['x', 'editType']].dropna(subset = ['x']).copy()
            beat_edits['Sample'] = pd.to_numeric(
                beat_edits['x'], errors = 'coerce').round().astype('int64')

            # Map edited sample indices to their nearest samples within 1 sample
            left = processed.sort_values('Sample')
            right = beat_edits.sort_values('Sample').drop_duplicates(
                subset = 'Sample', keep = 'last')
            processed = pd.merge_asof(
                left, right, on = 'Sample', direction = 'nearest',
                tolerance = 1)

        # Record 'Unusable' portions
        if not unusable_edits.empty:
            for (f, t) in unusable_edits[['from', 'to']].values:
                if pd.isna(f) or pd.isna(t):
                    continue
                s = int(round(f)); e = int(round(t))
                if s > e:
                    s, e = e, s
                processed.loc[processed.Sample.between(s, e), 'Unusable'] = 1

    # Record final edited beat occurrences
    deletions_ix = processed[processed['editType'] == 'DELETE'].index.values
    additions_ix = processed[processed['editType'] == 'ADD'].index.values
    processed.loc[deletions_ix, 'Deleted Beat'] = 1
    processed.loc[additions_ix, 'Added Beat'] = 1
    processed.loc[deletions_ix, 'Edited'] = np.nan
    if 'Unusable' in processed.columns:
        processed.loc[processed['Unusable'].eq(1), 'Edited'] = np.nan
    processed.loc[additions_ix, 'Edited'] = 1
    processed = processed.drop(columns = ['x', 'editType'], errors = 'ignore')
    return processed<|MERGE_RESOLUTION|>--- conflicted
+++ resolved
@@ -969,11 +969,6 @@
         ibi.loc[ix, 'IBI'] = ibis[n]
     return ibi
 
-<<<<<<< HEAD
-def plot_cardio_signals(signal, fs, ibi, signal_type, x = 'Timestamp',
-                        y = 'Filtered', ibi_corrected = None, acc = None, seg_num = 1,
-                        seg_size = 60, title = None, overlay_corrected = False):
-=======
 SignalType = Literal['ECG', 'PPG', 'BVP', 'EDA', 'HR', 'RESP', 'TEMP']
 def plot_signal(
     *,
@@ -988,13 +983,14 @@
     edits_map: Optional[Dict[str, Union[str, str]]] = None,
     acc: Optional[pd.DataFrame] = None,
     ibi: Optional[pd.DataFrame] = None,
+    ibi_corrected: Optional[pd.DataFrame] = None,
+    overlay_corrected: Optional[bool] = False,
     seg_number: Optional[int] = 1,
     seg_size: Optional[int] = 60,
     n_segments: Optional[int] = 1,
     fig_title: Optional[str] = None,
     fig_height: Optional[int] = 450
 ) -> go.Figure:
->>>>>>> 649addc4
     """
     Create a Plotly figure with primary and optional secondary physiological
     signals, including optional peaks and artifact markers.
@@ -1074,33 +1070,9 @@
     >>>     ibi = ibi_data)
     >>> fig.show()
     """
-
-<<<<<<< HEAD
     if overlay_corrected and 'Corrected' not in signal.columns:
         raise NotImplementedError('To overlay corrected beats, beat correction must be performed first.')
 
-    seg_start = int((seg_num - 1) * seg_size * fs)
-    seg_end = int(seg_start + (fs * seg_size))
-    for df in [signal, ibi]:
-        df[x] = pd.to_datetime(df[x])
-    signal_segment = signal.iloc[seg_start:seg_end]
-    ibi_segment = ibi.iloc[seg_start:seg_end].dropna()
-    if ibi_corrected is not None:
-        ibi_corrected_segment = ibi_corrected.iloc[seg_start:seg_end].dropna()
-
-    x_array = signal_segment[x]
-    if not pd.api.types.is_datetime64_any_dtype(x_array):
-        artifact_hover = '<b>Potential Artifact</b> <extra></extra>'
-        beat_hover = '<b>Beat</b> <extra></extra>'
-    else:
-        artifact_hover = '<b>Potential Artifact</b>: %{x|%H:%M:%S.%3f} ' \
-                         '<extra></extra>'
-        beat_hover = '<b>Beat</b>: %{x|%H:%M:%S.%3f} <extra></extra>'
-    if signal_type == 'PPG' or signal_type == 'BVP':
-        y_axis = 'bvp'
-    else:
-        y_axis = 'mV'
-=======
     # Validate axes
     ax_x, ax_y = axes[0], axes[1]
     ax_y = ax_y if isinstance(ax_y, list) else [ax_y]
@@ -1184,104 +1156,10 @@
         shared_xaxes = True, vertical_spacing = 0.02,
         row_heights = row_heights,
     )
->>>>>>> 649addc4
 
     # Plot ACC signal in the first subplot if provided
     start_row = 1
     if acc is not None:
-<<<<<<< HEAD
-        fig = make_subplots(rows = 3, cols = 1,
-                            shared_xaxes = True,
-                            vertical_spacing = 0.02,
-                            row_heights = [0.25, 0.50, 0.25])
-
-        # ACC subplot
-        acc = scipy_resample(acc['Magnitude'], len(signal))
-        acc_segment = acc[seg_start:seg_end]
-        fig.add_trace(
-            go.Scatter(
-                x = x_array,
-                y = acc_segment,
-                name = 'ACC',
-                line = dict(color = 'forestgreen', width = 1.5),
-                hovertemplate = '<b>ACC</b>: %{y:.2f} m/s² <extra></extra>'),
-            row = 1, col = 1)
-        fig.update_yaxes(
-            title_text = 'm/s²',
-            title_standoff = 5,
-            row = 1, col = 1,
-            showgrid = True,
-            gridwidth = 0.5,
-            gridcolor = 'lightgrey',
-            griddash = 'dot',
-            tickcolor = 'grey',
-            linecolor = 'grey')
-
-        # ECG/PPG subplot
-        fig.add_trace(
-            go.Scatter(
-                x = x_array,
-                y = signal_segment[y],
-                name = signal_type,
-                showlegend = True,
-                line = dict(color = '#3562bd', width = 1.5),
-                hovertemplate = f'<b>{signal_type}:</b> %{{y:.2f}} {y_axis} '
-                                f'<extra></extra>'),
-            row = 2, col = 1)
-        fig.update_yaxes(
-            title_text = y_axis,
-            title_standoff = 5,
-            row = 2, col = 1,
-            showgrid = True,
-            gridwidth = 0.5,
-            gridcolor = 'lightgrey',
-            griddash = 'dot',
-            tickcolor = 'grey',
-            linecolor = 'grey')
-
-        # IBI subplot
-        fig.add_trace(
-            go.Scatter(
-                x = ibi_segment[x],
-                y = ibi_segment['IBI'],
-                name = 'IBI',
-                line = dict(color = '#eb4034', width = 1.5),
-                hovertemplate = '<b>IBI</b>: %{y:.2f} ms <extra></extra>'),
-            row = 3, col = 1)
-        if ibi_corrected is not None:
-            fig.add_trace(
-                go.Scatter(
-                    x = ibi_corrected_segment[x],
-                    y = ibi_corrected_segment['IBI'],
-                    name = 'Corrected IBI',
-                    line = dict(color = 'rgba(34, 139, 33, 0.5)', width = 2.0),
-                    hovertemplate = '<b>Corrected IBI</b>: %{y:.2f} ms <extra></extra>'),
-                row = 3, col = 1)
-        fig.update_yaxes(
-            title_text = 'ms',
-            row = 3, col = 1,
-            title_standoff = 1,
-            showgrid = True,
-            gridwidth = 0.5,
-            gridcolor = 'lightgrey',
-            griddash = 'dot',
-            tickcolor = 'grey',
-            linecolor = 'grey')
-
-        # Detected beats
-        fig.add_trace(
-            go.Scatter(
-                x = signal_segment.loc[signal_segment.Beat == 1, x],
-                y = signal_segment.loc[signal_segment.Beat == 1, y],
-                name = 'Detected Beat',
-                showlegend = True,
-                mode = 'markers',
-                marker = dict(color = '#f9c669', size = 6),
-                hovertemplate = beat_hover),
-            row = 2, col = 1)
-
-        # Artifactual beats
-=======
         if len(acc) != len(signal):
             warnings.warn('`acc` and `signal` have unmatched lengths. '
                           'Resampling `acc`.')
@@ -1300,6 +1178,7 @@
         has_peaks = (peaks_map is not None)
         has_artifacts = (artifacts_map is not None)
         has_edits = (edits_map is not None)
+        has_corrected_peaks = (overlay_corrected and 'Corrected' in sig_seg.columns)
         if (has_edits and 'Unusable' in list(edits_map.values())[0].keys()
                 and 'Unusable' in sig_seg.columns):
             sig_traces = dict(
@@ -1311,7 +1190,6 @@
         else:
             sig_traces = dict(x = sig_seg[ax_x], y = sig_seg[ax_y[i]])
 
->>>>>>> 649addc4
         fig.add_trace(
             go.Scatter(
                 **sig_traces,
@@ -1345,26 +1223,6 @@
                 row = row_id, col = 1
             )
 
-<<<<<<< HEAD
-        # Corrected beats
-        if overlay_corrected:
-            fig.add_trace(
-                go.Scatter(
-                    x = signal_segment.loc[signal_segment.Corrected == 1, x],
-                    y = signal_segment.loc[signal_segment.Corrected == 1, y],
-                    name = 'Corrected Beat',
-                    showlegend = True,
-                    mode = 'markers',
-                    marker = dict(color='rgba(250, 250, 250, 0.0)', line = dict(color = 'forestgreen', width = 1.5), size = 7),
-                    hovertemplate = beat_hover),
-                row = 2, col = 1)
-
-    else:
-        fig = make_subplots(rows = 2, cols = 1,
-                            shared_xaxes = True,
-                            vertical_spacing = 0.02,
-                            row_heights = [0.6, 0.4])
-=======
         # Plot artifactual beats if provided
         if has_artifacts:
             artifacts_col = artifacts_map.get(stype, None)
@@ -1380,7 +1238,23 @@
                 ),
                 row = row_id, col = 1
             )
->>>>>>> 649addc4
+        
+        # Plot corrected peaks if provided
+        if has_corrected_peaks:
+            corrected_peaks_col = 'Corrected'
+            _peak_color = 'forestgreen' if peaks_color is None else peaks_color
+            fig.add_trace(
+                go.Scatter(
+                    x = sig_seg.loc[sig_seg[corrected_peaks_col] == 1, ax_x],
+                    y = sig_seg.loc[sig_seg[corrected_peaks_col] == 1, ax_y[i]],
+                    name = 'Corrected Peak',
+                    mode = 'markers',
+                    showlegend = True,
+                    marker = dict(color='rgba(250, 250, 250, 0.0)', line = dict(color = 'forestgreen', width = 1.5), size = 7),
+                    hovertemplate = f'<b>Corrected Peak</b><extra></extra>'
+                ),
+                row = row_id, col = 1
+            )
 
         # Plot edits if provided
         if has_edits:
@@ -1455,6 +1329,10 @@
             ibi_y = ibi[ibi_col]
         ibi_y_seg = ibi_y[seg_start:seg_end].copy()
         fig = _ibi_subplot(sig_seg[ax_x], ibi_y_seg, fig)
+    if overlay_corrected:
+        ibi_y = ibi_corrected[ibi_col]
+        ibi_y_seg = ibi_y[seg_start:seg_end].copy()
+        fig = _ibi_subplot(sig_seg[ax_x], ibi_y_seg, fig, line_dict = dict(color = 'rgba(34, 139, 33, 0.5)', width = 2.0))
 
     # General figure formatting
     x_min, x_max = sig_seg[ax_x].min(), sig_seg[ax_x].max()
