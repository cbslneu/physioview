--- conflicted
+++ resolved
@@ -3,12 +3,6 @@
 from scipy.signal import resample as scipy_resample
 from plotly.subplots import make_subplots
 from heartview.pipeline.ACC import compute_magnitude
-<<<<<<< HEAD
-from heartview.pipeline.SQA import Cardio, EDA
-from heartview.pipeline.PPG import BeatDetectors
-from heartview.pipeline.EDA import Filters as edaFilters
-=======
->>>>>>> aaf335e9
 import warnings
 import plotly.graph_objects as go
 import matplotlib.pyplot as plt
@@ -591,7 +585,6 @@
             e4_beats.append(closest_ix)
         return e4_beats
 
-<<<<<<< HEAD
     def compute_sqa(self, kind, seg_size = 60, initial_hr = 'auto',
                     min_hr = 40, min_eda = 0.05, max_eda = 40,
                     rolling_window = None, rolling_step = 15,
@@ -685,8 +678,6 @@
             if eda_metrics is not None:
                 return eda_metrics
 
-=======
->>>>>>> aaf335e9
     def plot_signals(self, segment = 1, seg_size = 60, interactive = True):
         """
         Display a plot of a segment of signals recorded with the Empatica E4
